"""Tool for defining then deploying an ExaMol application"""
import json
import logging
from csv import reader
from dataclasses import dataclass, field
from functools import update_wrapper
from pathlib import Path
from typing import Iterator

from colmena.queue import PipeQueues
from colmena.task_server import ParslTaskServer
from colmena.task_server.base import BaseTaskServer
from more_itertools import batched
from parsl import Config
from pydantic.main import partial

from examol.reporting.base import BaseReporter
from examol.score.base import Scorer
from examol.select.base import Selector
from examol.simulate.base import BaseSimulator
from examol.start.base import Starter
from examol.start.fast import RandomStarter
from examol.steer.base import MoleculeThinker
from examol.steer.single import SingleObjectiveThinker
from examol.store.models import MoleculeRecord
from examol.store.recipes import PropertyRecipe

logger = logging.getLogger(__name__)


@dataclass
class ExaMolSpecification:
    """Specification for a molecular design application that can set up then start it.

    **Creating a Compute Configuration**

    The :attr:`compute_config` option accepts a subset of Parsl's configuration options:

    - *Single Executor*: Specify a single executor and have ExaMol use that executor for all tasks
    - *Split Executor*: Specify two executors and label one "learning" and the other "simulation"
      to have the AI tasks be placed on one resource and simulation on the other.
    """

    # Define the problem
    database: Path | str = ...
    """Path to the initial dataset"""
    recipe: PropertyRecipe = ...
    """Definition for how to compute the target property"""
    search_space: Path | str = ...
    """Path to the molecules over which to search. Can either be a `.smi` file or a `.csv` where the first column
    is the smiles string and the second is a form ready for inference with :attr:`scorer`."""
    starter: Starter = RandomStarter(threshold=10, min_to_select=1)
    """How to initialize the database if too small. Default: Pick a single random molecule"""
    selector: Selector = ...
    """How to identify which computation to perform next"""
    scorer: Scorer = ...
    """Defines algorithms used to retrain and run :attr:`models`"""
    models: list[object] = ...
    """List of machine learning models used to predict outcome of :attr:`recipe`"""
    simulator: BaseSimulator = ...
    """Tool used to perform quantum chemistry computations"""
    num_to_run: int = ...
    """Number of quantum chemistry computations to perform"""

    # Options for key operations
    train_options: dict = field(default_factory=dict)
    """Options passed to the :py:meth:`~examol.score.base.Scorer.retrain` function"""

    # Define how we create the thinker
    thinker: type[SingleObjectiveThinker] = ...
    """Policy used to schedule computations"""
    thinker_options: dict[str, object] = field(default_factory=dict)

    # Define how we communicate to the user
    reporters: list[BaseReporter] = field(default_factory=list)
    """List of classes which provide users with real-time information"""

    # Define the computing resources
    compute_config: Config = ...
    """Description of the available resources via Parsl. See :class:`~parsl.config.Config`."""
    run_dir: Path | str = ...
    """Path in which to write output files"""

    def assemble(self) -> tuple[BaseTaskServer, MoleculeThinker]:
        """Assemble the Colmena application"""

        # Use pipe queues for simplicity
        # TODO (wardlt): Add proxystore support
        queues = PipeQueues(topics=['inference', 'simulation', 'train'])

        # Pin options to some functions
        def _wrap_function(fun, options: dict):
            wrapped_fun = partial(fun, **options)
            update_wrapper(wrapped_fun, fun)
            return wrapped_fun

        train_func = _wrap_function(self.scorer.retrain, self.train_options)

        # Determine how methods are partitioned to executors
        exec_names = set(x.label for x in self.compute_config.executors)
        if len(exec_names) == 1:  # Case 1: All to the
            methods = [self.scorer.score, train_func, self.simulator.optimize_structure, self.simulator.compute_energy]
        elif exec_names == {'learning', 'simulation'}:
<<<<<<< HEAD
            methods = [(x, {'executors': ['learning']}) for x in [self.scorer.score, self.scorer.retrain]]
=======
            methods = [(x, {'executors': ['learning']}) for x in [self.scorer.score, train_func]]
>>>>>>> 9f35fab6
            methods += [(x, {'executors': ['simulation']}) for x in [self.simulator.optimize_structure, self.simulator.compute_energy]]
        else:
            raise NotImplementedError(f'We do not support the executor layout: {",".join(exec_names)}')

        # Create the doer
        doer = ParslTaskServer(
            queues=queues,
            methods=methods,
            config=self.compute_config,
        )

        # Create the thinker
        thinker = self.thinker(
            queues=queues,
            run_dir=self.run_dir,
            recipe=self.recipe,
            search_space=self.load_search_space(),
            starter=self.starter,
            database=self.load_database(),
            scorer=self.scorer,
            models=self.models.copy(),
            selector=self.selector,
            num_to_run=self.num_to_run,
            **self.thinker_options
        )

        return doer, thinker

    def load_database(self) -> list[MoleculeRecord]:
        """Load the starting database

        Returns:
            List of molecules defined
        """

        output = []
        if self.database.exists():
            with open(self.database) as fp:
                for line in fp:
                    output.append(MoleculeRecord.from_json(line))
            logger.info(f'Loaded {len(output)} records from {self.database}')
        return output

    def load_search_space(self) -> Iterator[tuple[str, object]]:
        """Load the search space incrementally"""

        path = Path(self.search_space)
        if path.name.lower().endswith('.smi'):
            # Read then convert to inputs
            with path.open() as fp:
                # Generate the inputs in batches
                for batch in batched(fp, 1024):  # TODO (wardlt): This could be configurable and parallelized
                    batch = [MoleculeRecord.from_identifier(x.strip()) for x in batch]
                    yield from zip(
                        [record.identifier.smiles for record in batch],
                        self.scorer.transform_inputs(batch)
                    )
        elif path.name.lower().endswith('.csv'):
            with path.open() as fp:
                csv = reader(fp)
                for row in csv:
                    yield row[0], json.loads(row[1])
        else:
            raise ValueError(f'File type is unrecognized for {path}')<|MERGE_RESOLUTION|>--- conflicted
+++ resolved
@@ -101,11 +101,7 @@
         if len(exec_names) == 1:  # Case 1: All to the
             methods = [self.scorer.score, train_func, self.simulator.optimize_structure, self.simulator.compute_energy]
         elif exec_names == {'learning', 'simulation'}:
-<<<<<<< HEAD
             methods = [(x, {'executors': ['learning']}) for x in [self.scorer.score, self.scorer.retrain]]
-=======
-            methods = [(x, {'executors': ['learning']}) for x in [self.scorer.score, train_func]]
->>>>>>> 9f35fab6
             methods += [(x, {'executors': ['simulation']}) for x in [self.simulator.optimize_structure, self.simulator.compute_energy]]
         else:
             raise NotImplementedError(f'We do not support the executor layout: {",".join(exec_names)}')
