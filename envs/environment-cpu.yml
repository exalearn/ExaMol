# Environment that does not use a GPU
#  Installs packages needed for all features
name: examol
channels:
  - defaults
  - conda-forge
  - pytorch
dependencies:
  - python==3.10.*

  # Basic numeric and data analysis libraries
  - pandas==1.*
  - scikit-learn>=1
  - matplotlib
  - pymongo

  # Quantum chemistry
  - xtb-python==22.*

<<<<<<< HEAD
  # Use Conda and TF PyTorch to avoid numpy and OpenMP disagreement
=======
  # Quantum chemistry codes
  - xtb-python==22.*
  - mopac

  # Use Conda PyTorch to avoid OpenMP disagreement
  #  with xTB
>>>>>>> 4143b0dc
  - pytorch==2.0.*
  - cpuonly
  - tensorflow>=2=*cpu*

  # Etc
  - jupyterlab
  - pytest
  - pip
  - pip:
    # Need TF for NFP MPNNs
    - nfp

    # Temporary: Use a patched version of ASE 
    #  Fixes a bug in Gaussian parsing and has support for new MOPAC
    - git+https://gitlab.com/wardlt/ase.git@gaussian-opt-fio
    
    # Need torch for BOTorch
    - -e ..[botorch,test]<|MERGE_RESOLUTION|>--- conflicted
+++ resolved
@@ -7,26 +7,19 @@
   - pytorch
 dependencies:
   - python==3.10.*
-
-  # Basic numeric and data analysis libraries
   - pandas==1.*
   - scikit-learn>=1
+  - pymongo
+  - jupyterlab
   - matplotlib
-  - pymongo
+  - pytest
 
-  # Quantum chemistry
-  - xtb-python==22.*
-
-<<<<<<< HEAD
-  # Use Conda and TF PyTorch to avoid numpy and OpenMP disagreement
-=======
   # Quantum chemistry codes
   - xtb-python==22.*
   - mopac
 
   # Use Conda PyTorch to avoid OpenMP disagreement
   #  with xTB
->>>>>>> 4143b0dc
   - pytorch==2.0.*
   - cpuonly
   - tensorflow>=2=*cpu*
