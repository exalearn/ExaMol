--- conflicted
+++ resolved
@@ -68,13 +68,8 @@
 spec = ExaMolSpecification(
     database=run_dir / 'database.json',
     recipe=recipe,
-<<<<<<< HEAD
-    search_space=(my_path / 'search-space.smi'),
+    search_space=[(my_path / 'search-space.smi')],
     selector=ExpectedImprovement(25, maximize=True, epsilon=0.1),
-=======
-    search_space=[(my_path / 'search-space.smi')],
-    selector=ExpectedImprovement(1, maximize=True, epsilon=0.1),
->>>>>>> 44fdaa19
     starter=RandomStarter(threshold=10, min_to_select=1),
     simulator=sim,
     scorer=scorer,
