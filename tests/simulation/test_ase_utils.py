import os
import sys
from math import isclose

from ase.calculators.calculator import Calculator
from ase.calculators.lj import LennardJones
from ase.build import molecule
<<<<<<< HEAD
from pytest import mark, fixture
import numpy as np
=======
from pytest import mark, fixture, param
>>>>>>> 01bf5a67

from examol.simulate.ase.utils import make_ephemeral_calculator, initialize_charges, add_vacuum_buffer

on_mac = (sys.platform == 'darwin')


@fixture()
def atoms():
    atoms = molecule('H2O')
    atoms.center(vacuum=5)
    return atoms


@mark.parametrize('calc', [
    LennardJones(),
    param({'name': 'cp2k', 'kwargs': {'label': 'test'}}, marks=mark.skipif(on_mac, reason='Do not test CP2K on Mac')),
    param({'name': 'xtb'}, marks=mark.skipif(on_mac, reason='Do not test xTB on Mac'))
])
def test_make(calc, atoms, tmpdir):
    os.chdir(tmpdir)
    with make_ephemeral_calculator(calc) as ase_calc:
        assert isinstance(ase_calc, Calculator)
        ase_calc.get_potential_energy(atoms)
    assert ase_calc is not None


def test_charges(atoms):
    initialize_charges(atoms, 1)
    assert isclose(atoms.get_initial_charges().sum(), 1)
    initialize_charges(atoms, 0)
    assert isclose(atoms.get_initial_charges().sum(), 0)


def test_buffer(atoms):
    # The closest atom to each side should be exactly 2 Ang
    add_vacuum_buffer(atoms, buffer_size=2, cubic=False)
    assert np.isclose(atoms.positions.min(axis=0), 2.).all()
    assert np.isclose(atoms.cell.max(axis=0) - atoms.positions.max(axis=0), 2.).all()

    # The closest atom should be at least 2 Ang
    add_vacuum_buffer(atoms, buffer_size=2, cubic=True)
    assert np.isclose(atoms.cell.lengths()[0], atoms.cell.lengths()).all()
    assert np.greater_equal(atoms.positions.min(axis=0), 2.).all()
    assert np.greater_equal(atoms.cell.max(axis=0) - atoms.positions.max(axis=0), 2.).all()<|MERGE_RESOLUTION|>--- conflicted
+++ resolved
@@ -5,12 +5,8 @@
 from ase.calculators.calculator import Calculator
 from ase.calculators.lj import LennardJones
 from ase.build import molecule
-<<<<<<< HEAD
-from pytest import mark, fixture
 import numpy as np
-=======
 from pytest import mark, fixture, param
->>>>>>> 01bf5a67
 
 from examol.simulate.ase.utils import make_ephemeral_calculator, initialize_charges, add_vacuum_buffer
 
