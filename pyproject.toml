--- conflicted
+++ resolved
@@ -31,12 +31,9 @@
     "more_itertools==9.*",
     "foundry_ml",
     "mongoengine>=0.27",
-<<<<<<< HEAD
     "tensorflow>=2.7,<3",
     "nfp",
-=======
     "tabulate>=0.9",
->>>>>>> f1257e3e
     "tqdm"
 ]
 
