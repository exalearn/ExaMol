# This workflow will install Python dependencies, run tests and lint with a single version of Python
# For more information see: https://docs.github.com/en/actions/automating-builds-and-tests/building-and-testing-python

name: CI

on: [push, pull_request]

permissions:
  contents: read
  
defaults:
  run:
    shell: bash -el {0}  # Lets conda work

jobs:
  build:

<<<<<<< HEAD
    strategy:
        matrix:
          os: [ubuntu-latest, macos-latest]
        max-parallel: 5
    runs-on: ${{ matrix.os }}
=======
    runs-on: ubuntu-latest
    timeout-minutes: 15
>>>>>>> 85246342

    steps:
    - uses: actions/checkout@v3
    - name: Set up environment
      uses: conda-incubator/setup-miniconda@v2
      with:
        environment-file: envs/environment-cpu.yml
        mamba-version: "*"
    - name: Install test dependencies
      run: |
        pip install -e .[test]
    - name: Lint with flake8
      run: |
        pip install flake8
<<<<<<< HEAD
        flake8 examol tests
    - name: Add quantum chemistry tools (Linux)
      if: ${{ matrix.os == 'ubuntu-latest' }}
=======
        flake8 examol tests examples
    - name: Add quantum chemistry tools
>>>>>>> 85246342
      run: |
        sudo apt-get update
        sudo apt install -y cp2k
    - name: Add quantum chemistry tools (MacOS)
      if: ${{ matrix.os == 'macos-latest' }}
      run: |
        brew install cp2k
    - name: Test with pytest
      run: pytest --cov=examol --forked --timeout=300 tests
    - name: Coveralls
      run: |
        pip install coveralls
        coveralls --service=github
      env:
        GITHUB_TOKEN: ${{ secrets.GITHUB_TOKEN }}<|MERGE_RESOLUTION|>--- conflicted
+++ resolved
@@ -15,16 +15,12 @@
 jobs:
   build:
 
-<<<<<<< HEAD
     strategy:
         matrix:
           os: [ubuntu-latest, macos-latest]
         max-parallel: 5
     runs-on: ${{ matrix.os }}
-=======
-    runs-on: ubuntu-latest
     timeout-minutes: 15
->>>>>>> 85246342
 
     steps:
     - uses: actions/checkout@v3
@@ -39,14 +35,9 @@
     - name: Lint with flake8
       run: |
         pip install flake8
-<<<<<<< HEAD
         flake8 examol tests
     - name: Add quantum chemistry tools (Linux)
       if: ${{ matrix.os == 'ubuntu-latest' }}
-=======
-        flake8 examol tests examples
-    - name: Add quantum chemistry tools
->>>>>>> 85246342
       run: |
         sudo apt-get update
         sudo apt install -y cp2k
